// Copyright 2019-2020 Parity Technologies (UK) Ltd.
// This file is part of substrate-subxt.
//
// subxt is free software: you can redistribute it and/or modify
// it under the terms of the GNU General Public License as published by
// the Free Software Foundation, either version 3 of the License, or
// (at your option) any later version.
//
// subxt is distributed in the hope that it will be useful,
// but WITHOUT ANY WARRANTY; without even the implied warranty of
// MERCHANTABILITY or FITNESS FOR A PARTICULAR PURPOSE.  See the
// GNU General Public License for more details.
//
// You should have received a copy of the GNU General Public License
// along with substrate-subxt.  If not, see <http://www.gnu.org/licenses/>.

//! Service and ServiceFactory implementation. Specialized wrapper over substrate service.

use sc_client_api::ExecutorProvider;
use sc_consensus::LongestChain;
use sc_executor::native_executor_instance;
pub use sc_executor::NativeExecutor;
use sc_finality_grandpa::{
    FinalityProofProvider as GrandpaFinalityProofProvider,
    SharedVoterState,
    StorageAndProofProvider,
};
use sc_service::{
    error::Error as ServiceError,
    AbstractService,
    Configuration,
    ServiceBuilder,
};
use sp_consensus_aura::sr25519::AuthorityPair as AuraPair;
use sp_inherents::InherentDataProviders;
use std::{
    sync::Arc,
    time::Duration,
};
use test_node_runtime::{
    self,
    opaque::Block,
    RuntimeApi,
};

// Our native executor instance.
native_executor_instance!(
    pub Executor,
    test_node_runtime::api::dispatch,
    test_node_runtime::native_version,
);

/// Starts a `ServiceBuilder` for a full service.
///
/// Use this macro if you don't actually need the full service, but just the builder in order to
/// be able to perform chain operations.
macro_rules! new_full_start {
    ($config:expr) => {{
        use sp_consensus_aura::sr25519::AuthorityPair as AuraPair;
        use std::sync::Arc;

        let mut import_setup = None;
        let inherent_data_providers = sp_inherents::InherentDataProviders::new();

        let builder =
            sc_service::ServiceBuilder::new_full::<
                test_node_runtime::opaque::Block,
                test_node_runtime::RuntimeApi,
                crate::service::Executor,
            >($config)?
            .with_select_chain(|_config, backend| {
                Ok(sc_consensus::LongestChain::new(backend.clone()))
            })?
            .with_transaction_pool(|builder| {
                let pool_api =
                    sc_transaction_pool::FullChainApi::new(builder.client().clone());
                Ok(sc_transaction_pool::BasicPool::new(
                    builder.config().transaction_pool.clone(),
                    std::sync::Arc::new(pool_api),
                    builder.prometheus_registry(),
                ))
            })?
            .with_import_queue(
                |_config,
                 client,
                 mut select_chain,
                 _transaction_pool,
                 spawn_task_handle,
                 registry| {
                    let select_chain = select_chain
                        .take()
                        .ok_or_else(|| sc_service::Error::SelectChainRequired)?;

                    let (grandpa_block_import, grandpa_link) =
                        sc_finality_grandpa::block_import(
                            client.clone(),
                            &(client.clone() as Arc<_>),
                            select_chain,
                        )?;

                    let aura_block_import =
                        sc_consensus_aura::AuraBlockImport::<_, _, _, AuraPair>::new(
                            grandpa_block_import.clone(),
                            client.clone(),
                        );

                    let import_queue =
                        sc_consensus_aura::import_queue::<_, _, _, AuraPair, _>(
                            sc_consensus_aura::slot_duration(&*client)?,
                            aura_block_import,
                            Some(Box::new(grandpa_block_import.clone())),
                            None,
                            client,
                            inherent_data_providers.clone(),
                            spawn_task_handle,
                            registry,
                        )?;

                    import_setup = Some((grandpa_block_import, grandpa_link));

                    Ok(import_queue)
                },
            )?;

        (builder, import_setup, inherent_data_providers)
    }};
}

/// Builds a new service for a full client.
pub fn new_full(config: Configuration) -> Result<impl AbstractService, ServiceError> {
    let role = config.role.clone();
    let force_authoring = config.force_authoring;
    let name = config.network.node_name.clone();
    let disable_grandpa = config.disable_grandpa;

    let (builder, mut import_setup, inherent_data_providers) = new_full_start!(config);

    let (block_import, grandpa_link) =
		import_setup.take()
			.expect("Link Half and Block Import are present for Full Services or setup failed before. qed");

    let service = builder
        .with_finality_proof_provider(|client, backend| {
            // GenesisAuthoritySetProvider is implemented for StorageAndProofProvider
            let provider = client as Arc<dyn StorageAndProofProvider<_, _>>;
            Ok(Arc::new(GrandpaFinalityProofProvider::new(backend, provider)) as _)
        })?
<<<<<<< HEAD
        .build_light()?;
=======
        .build_full()?;
>>>>>>> 4265dd6a

    if role.is_authority() {
        let proposer = sc_basic_authorship::ProposerFactory::new(
            service.client(),
            service.transaction_pool(),
            service.prometheus_registry().as_ref(),
        );

        let client = service.client();
        let select_chain = service
            .select_chain()
            .ok_or(ServiceError::SelectChainRequired)?;

        let can_author_with =
            sp_consensus::CanAuthorWithNativeVersion::new(client.executor().clone());

        let aura = sc_consensus_aura::start_aura::<_, _, _, _, _, AuraPair, _, _, _>(
            sc_consensus_aura::slot_duration(&*client)?,
            client,
            select_chain,
            block_import,
            proposer,
            service.network(),
            inherent_data_providers.clone(),
            force_authoring,
            service.keystore(),
            can_author_with,
        )?;

        // the AURA authoring task is considered essential, i.e. if it
        // fails we take down the service with it.
<<<<<<< HEAD
        service.spawn_essential_task_handle().spawn("aura", aura);
=======
        service
            .spawn_essential_task_handle()
            .spawn_blocking("aura", aura);
>>>>>>> 4265dd6a
    }

    // if the node isn't actively participating in consensus then it doesn't
    // need a keystore, regardless of which protocol we use below.
    let keystore = if role.is_authority() {
<<<<<<< HEAD
        Some(service.keystore() as _)
=======
        Some(service.keystore() as sp_core::traits::BareCryptoStorePtr)
>>>>>>> 4265dd6a
    } else {
        None
    };

    let grandpa_config = sc_finality_grandpa::Config {
        gossip_duration: Duration::from_millis(333),
        justification_period: 512,
        name: Some(name),
        observer_enabled: false,
        keystore,
        is_authority: role.is_network_authority(),
    };

    let enable_grandpa = !disable_grandpa;
    if enable_grandpa {
        // start the full GRANDPA voter
        // NOTE: non-authorities could run the GRANDPA observer protocol, but at
        // this point the full voter should provide better guarantees of block
        // and vote data availability than the observer. The observer has not
        // been tested extensively yet and having most nodes in a network run it
        // could lead to finality stalls.
        let grandpa_config = sc_finality_grandpa::GrandpaParams {
            config: grandpa_config,
            link: grandpa_link,
            network: service.network(),
            inherent_data_providers: inherent_data_providers.clone(),
            telemetry_on_connect: Some(service.telemetry_on_connect_stream()),
            voting_rule: sc_finality_grandpa::VotingRulesBuilder::default().build(),
            prometheus_registry: service.prometheus_registry(),
            shared_voter_state: SharedVoterState::empty(),
        };

        // the GRANDPA voter task is considered infallible, i.e.
        // if it fails we take down the service with it.
<<<<<<< HEAD
        service.spawn_essential_task_handle().spawn(
=======
        service.spawn_essential_task_handle().spawn_blocking(
>>>>>>> 4265dd6a
            "grandpa-voter",
            sc_finality_grandpa::run_grandpa_voter(grandpa_config)?,
        );
    } else {
        sc_finality_grandpa::setup_disabled_grandpa(
            service.client(),
            &inherent_data_providers,
            service.network(),
        )?;
    }

    Ok(service)
}

/// Builds a new service for a light client.
pub fn new_light(config: Configuration) -> Result<impl AbstractService, ServiceError> {
    let inherent_data_providers = InherentDataProviders::new();

    ServiceBuilder::new_light::<Block, RuntimeApi, Executor>(config)?
		.with_select_chain(|_config, backend| {
			Ok(LongestChain::new(backend.clone()))
		})?
		.with_transaction_pool(|builder| {
			let fetcher = builder.fetcher()
				.ok_or_else(|| "Trying to start light transaction pool without active fetcher")?;

			let pool_api = sc_transaction_pool::LightChainApi::new(
				builder.client().clone(),
				fetcher.clone(),
			);
			let pool = sc_transaction_pool::BasicPool::with_revalidation_type(
				builder.config().transaction_pool.clone(),
				Arc::new(pool_api),
				builder.prometheus_registry(),
				sc_transaction_pool::RevalidationType::Light,
			);
			Ok(pool)
		})?
		.with_import_queue_and_fprb(|
			_config,
			client,
			backend,
			fetcher,
			_select_chain,
			_tx_pool,
			spawn_task_handle,
			prometheus_registry,
		| {
			let fetch_checker = fetcher
				.map(|fetcher| fetcher.checker().clone())
				.ok_or_else(|| "Trying to start light import queue without active fetch checker")?;
			let grandpa_block_import = sc_finality_grandpa::light_block_import(
				client.clone(),
				backend,
				&(client.clone() as Arc<_>),
				Arc::new(fetch_checker),
			)?;
			let finality_proof_import = grandpa_block_import.clone();
			let finality_proof_request_builder =
				finality_proof_import.create_finality_proof_request_builder();

			let import_queue = sc_consensus_aura::import_queue::<_, _, _, AuraPair, _>(
				sc_consensus_aura::slot_duration(&*client)?,
				grandpa_block_import,
				None,
				Some(Box::new(finality_proof_import)),
				client,
				inherent_data_providers.clone(),
				spawn_task_handle,
				prometheus_registry,
			)?;

			Ok((import_queue, finality_proof_request_builder))
		})?
		.with_finality_proof_provider(|client, backend| {
			// GenesisAuthoritySetProvider is implemented for StorageAndProofProvider
			let provider = client as Arc<dyn StorageAndProofProvider<_, _>>;
			Ok(Arc::new(GrandpaFinalityProofProvider::new(backend, provider)) as _)
		})?
<<<<<<< HEAD
		.build_light()
=======
        .build_light()
>>>>>>> 4265dd6a
}<|MERGE_RESOLUTION|>--- conflicted
+++ resolved
@@ -145,11 +145,7 @@
             let provider = client as Arc<dyn StorageAndProofProvider<_, _>>;
             Ok(Arc::new(GrandpaFinalityProofProvider::new(backend, provider)) as _)
         })?
-<<<<<<< HEAD
-        .build_light()?;
-=======
         .build_full()?;
->>>>>>> 4265dd6a
 
     if role.is_authority() {
         let proposer = sc_basic_authorship::ProposerFactory::new(
@@ -181,23 +177,15 @@
 
         // the AURA authoring task is considered essential, i.e. if it
         // fails we take down the service with it.
-<<<<<<< HEAD
-        service.spawn_essential_task_handle().spawn("aura", aura);
-=======
         service
             .spawn_essential_task_handle()
             .spawn_blocking("aura", aura);
->>>>>>> 4265dd6a
     }
 
     // if the node isn't actively participating in consensus then it doesn't
     // need a keystore, regardless of which protocol we use below.
     let keystore = if role.is_authority() {
-<<<<<<< HEAD
-        Some(service.keystore() as _)
-=======
         Some(service.keystore() as sp_core::traits::BareCryptoStorePtr)
->>>>>>> 4265dd6a
     } else {
         None
     };
@@ -232,11 +220,7 @@
 
         // the GRANDPA voter task is considered infallible, i.e.
         // if it fails we take down the service with it.
-<<<<<<< HEAD
-        service.spawn_essential_task_handle().spawn(
-=======
         service.spawn_essential_task_handle().spawn_blocking(
->>>>>>> 4265dd6a
             "grandpa-voter",
             sc_finality_grandpa::run_grandpa_voter(grandpa_config)?,
         );
@@ -316,9 +300,5 @@
 			let provider = client as Arc<dyn StorageAndProofProvider<_, _>>;
 			Ok(Arc::new(GrandpaFinalityProofProvider::new(backend, provider)) as _)
 		})?
-<<<<<<< HEAD
-		.build_light()
-=======
         .build_light()
->>>>>>> 4265dd6a
 }